--- conflicted
+++ resolved
@@ -18,7 +18,15 @@
     break_commit: "Not tracked - change made via edit_block during AI session"
     fix_commit: "Not tracked - change made via edit_block during AI session"
     ai_involved: true
-<<<<<<< HEAD
+    pattern: ["forward-reference", "function-hoisting", "dom-timing", "initialization-order"]
+
+  - date: 2025-05-30
+    symptom: "FastAPI template endpoints failing with recursion errors"
+    cause: "Circular reference in mocked template responses due to improper mocking strategy"
+    broken_feature: "template-endpoint-tests"
+    break_commit: "unknown"
+    fix_commit: "unknown"
+    ai_involved: true
     pattern: ["recursion-error", "mock-circular-reference", "fastapi-serialization", "template-mocking"]
     severity: "critical"
     impact: "Server endpoints fail with recursion error when templates are mocked"
@@ -59,14 +67,11 @@
     cause: "Unknown - AI changes to manage_prompts.html may have affected shared components or functionality"
     broken_feature: "prompt-editor-ui-elements"
     break_commit: "1c63e16"
-    fix_commit: "pending"
+    fix_commit: "c5017df"
     ai_involved: true
     pattern: ["ui-element-missing", "shared-component-impact", "user-workflow-broken"]
     severity: "major"
     impact: "User workflow for creating new prompts and navigating directory prompts is broken"
     detection_method: "User report"
-    resolution: "Investigating - changes to manage_prompts.html should not affect prompt_editor.html"
-    status: "investigating"
-=======
-    pattern: ["forward-reference", "function-hoisting", "dom-timing", "initialization-order"]
->>>>>>> e991db16
+    resolution: "Restored missing UI elements from advanced feature branch"
+    status: "resolved"